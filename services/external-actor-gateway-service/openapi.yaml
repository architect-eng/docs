--- conflicted
+++ resolved
@@ -160,11 +160,7 @@
           schema:
             $ref: "#/components/schemas/GetTemplate"
     GetWebhookSubscriptionResponseResponse:
-<<<<<<< HEAD
       description: Successful operation
-=======
-      description: Success
->>>>>>> 48c58425
       content:
         application/json:
           schema:
@@ -199,15 +195,12 @@
         application/json:
           schema:
             $ref: "#/components/schemas/PostVersion"
-<<<<<<< HEAD
     SchemaResponse:
       description: Not implemented
       content:
         application/json:
           schema:
             $ref: "#/components/schemas/Schema"
-=======
->>>>>>> 48c58425
   schemas:
     UnnamedSchema:
       description: TypeID string identifier for the action that appears in the header
@@ -246,44 +239,6 @@
       type: array
       items:
         $ref: "#/components/schemas/GetWebhookSubscriptionResponse"
-<<<<<<< HEAD
-=======
-    Brand:
-      type: object
-      properties:
-        brandId:
-          $ref: "#/components/schemas/BrandId"
-        companyHomePage:
-          $ref: "#/components/schemas/Url"
-        createdAt:
-          $ref: "#/components/schemas/CreatedAt"
-        name:
-          type: string
-        preferredAppearance:
-          type: string
-          enum:
-            - system
-            - light
-            - dark
-        tenantId:
-          type: string
-        themeDark:
-          $ref: "#/components/schemas/ThemeDark"
-        themeLight:
-          $ref: "#/components/schemas/ThemeDark"
-        updatedAt:
-          $ref: "#/components/schemas/CreatedAt"
-      required:
-        - brandId
-        - createdAt
-        - name
-        - preferredAppearance
-        - tenantId
-        - themeDark
-        - themeLight
-        - updatedAt
-      additionalProperties: false
->>>>>>> 48c58425
     BrandId:
       examples:
         - brand_01j5k9m7n8p9q2r3s4t5v6w7x8
@@ -1133,7 +1088,6 @@
         url:
           $ref: "#/components/schemas/Url"
         events:
-<<<<<<< HEAD
           anyOf:
             - type: array
               items:
@@ -1146,19 +1100,6 @@
                   - form.enriched
                   - form.enrichment_failed
             - type: "null"
-=======
-          nullable: true
-          type: array
-          items:
-            type: string
-            enum:
-              - page.version.created
-              - page.version.processed
-              - page.version.published
-              - form.submitted
-              - form.enriched
-              - form.enrichment_failed
->>>>>>> 48c58425
         active:
           description: Whether the subscription is active
           type: boolean
@@ -2204,13 +2145,8 @@
       description: Create a webhook subscription
       operationId: createWebhookSubscription
       responses:
-<<<<<<< HEAD
         "201":
           description: WebhookSubscription created successfully
-=======
-        "200":
-          description: Success
->>>>>>> 48c58425
           content:
             application/json:
               schema:
